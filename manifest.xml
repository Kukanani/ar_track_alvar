<package>
  <description brief="ar_track_alvar">

     ar_track_alvar

  </description>
  <author>Scott Niekum</author>
  <license>BSD</license>
  <review status="unreviewed" notes=""/>
  <url>http://ros.org/wiki/ar_track_alvar</url>

  <depend package="std_msgs"/>
  <depend package="rospy"/>
  <depend package="roscpp"/>
  <depend package="common_rosdeps" />
  <depend package="tf" />
  <depend package="image_transport" />
  <depend package="sensor_msgs" />
  <depend package="geometry_msgs" />
  <depend package="visualization_msgs" />
  <depend package="resource_retriever" />
  <depend package="cv_bridge" />
<<<<<<< HEAD
  <depend package="pcl_ros"/>

=======
  <depend package="pcl_ros" />
>>>>>>> bd5a7136
  <rosdep name="eigen" />


</package>

<|MERGE_RESOLUTION|>--- conflicted
+++ resolved
@@ -20,12 +20,7 @@
   <depend package="visualization_msgs" />
   <depend package="resource_retriever" />
   <depend package="cv_bridge" />
-<<<<<<< HEAD
   <depend package="pcl_ros"/>
-
-=======
-  <depend package="pcl_ros" />
->>>>>>> bd5a7136
   <rosdep name="eigen" />
 
 
